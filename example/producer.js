--- conflicted
+++ resolved
@@ -1,44 +1,21 @@
-<<<<<<< HEAD
-var kafka = require('..');
-var Producer = kafka.Producer;
-var KeyedMessage = kafka.KeyedMessage;
-var Client = kafka.Client;
-var client = new Client('localhost:2181');
-=======
 var kafka = require('../kafka'),
     Producer = kafka.Producer,
     Client = kafka.Client,
     client = new Client('localhost:2181');
 
->>>>>>> 4ee05b56
 var argv = require('optimist').argv;
 var topic = argv.topic || 'topic1';
 var p = argv.p || 0;
 var a = argv.a || 0;
-<<<<<<< HEAD
-var producer = new Producer(client, { requireAcks: 1 });
-=======
 var count = argv.count || 1, rets = 0;
 var producer = new Producer(client);
->>>>>>> 4ee05b56
 
 producer.on('ready', function () {
-    var message = 'a message';
-    var keyedMessage = new KeyedMessage('keyed', 'a keyed message');
-
-    producer.send([
-        { topic: topic, partition: p, messages: [message, keyedMessage], attributes: a }
-    ], function (err, result) {
-        console.log(err || result);
-        process.exit();
-    });
+   send('hello');
 });
 
 producer.on('error', function (err) {
     console.log('error', err)
-<<<<<<< HEAD
-});
-=======
 })
 
 function send(message) {
@@ -50,5 +27,4 @@
             if (++rets === count) process.exit();
         });
     }
-}
->>>>>>> 4ee05b56
+}