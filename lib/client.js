--- conflicted
+++ resolved
@@ -47,10 +47,10 @@
     this.correlationId = 0;
     this._socketId = 0;
     this.cbqueue = {};
-    this.brokerMetadata = {};
+    this.brokerMetadata = {}
     this.ready = false;
     this.connect();
-};
+}
 
 util.inherits(Client, events.EventEmitter);
 
@@ -77,107 +77,60 @@
         setTimeout(function () {
             self.emit('brokersChanged');
         }, 3000);
-<<<<<<< HEAD
-=======
     });
     zk.on('error', function (err) {
         self.emit('error', err);
->>>>>>> 4ee05b56
-    });
-    zk.on('error', function (err) {
-        self.emit('error', err);
-    });
-};
+    });
+}
 
 Client.prototype.close = function (cb) {
     this.closeBrokers(this.brokers);
     this.closeBrokers(this.longpollingBrokers);
     this.zk.client.close();
     cb && cb();
-};
+}
 
 Client.prototype.closeBrokers = function (brokers) {
     _.each(brokers, function (broker) {
         broker.closing = true;
         broker.end();
     });
-};
+}
 
 Client.prototype.sendFetchRequest = function (consumer, payloads, fetchMaxWaitMs, fetchMinBytes, maxTickMessages) {
-<<<<<<< HEAD
-    var self = this;
-    var encoder = protocol.encodeFetchRequest(fetchMaxWaitMs, fetchMinBytes);
-    var decoder = protocol.decodeFetchResponse(function (err, type, message) {
-=======
     var topics = {},
         count = payloads.length,
         offsetError = false,
         encoder = protocol.encodeFetchRequest(fetchMaxWaitMs, fetchMinBytes),
         decoder = protocol.decodeFetchResponse(function (err, type, message) {
->>>>>>> 4ee05b56
             if (err) {
                 if (err.message === 'OffsetOutOfRange') {
+                    offsetError = true;
                     return consumer.emit('offsetOutOfRange', err);
-                } else if (err.message === 'NotLeaderForPartition') {
-                    return self.emit('brokersChanged');
                 }
-
                 return consumer.emit('error', err);
             }
 
             var encoding = consumer.options.encoding;
 
             if (type === 'message') {
-<<<<<<< HEAD
-                if (encoding !== 'buffer' && message.value) {
-                    message.value = message.value.toString(encoding);
-                }
-
-                consumer.emit('message', message);
-            } else {
-                consumer.emit('done', message);
-=======
               if (encoding !== 'buffer') {
                 message.value = message.value.toString(encoding);
               }
               consumer.emit('message', message);
             } else {
               consumer.emit('done', message);
->>>>>>> 4ee05b56
             }
         }, maxTickMessages);
 
-    this.send(payloads, encoder, decoder, function (err) {
-        if (err) {
-            Array.prototype.unshift.call(arguments, 'error');
-            consumer.emit.apply(consumer, arguments);
-        }
-    });
-};
-
-Client.prototype.sendProduceRequest = function (payloads, requireAcks, ackTimeoutMs, cb) {
-    var encoder = protocol.encodeProduceRequest(requireAcks, ackTimeoutMs);
-    var decoder = protocol.decodeProduceResponse;
-    var self = this;
-
-    decoder.requireAcks = requireAcks;
-
-    async.each(payloads, buildRequest, function (err) {
-        if (err) return cb(err);
-        self.send(payloads, encoder, decoder, function (err, result) {
+        this.send(payloads, encoder, decoder, function (err) {
             if (err) {
-                if (err.message === 'NotLeaderForPartition') {
-                    self.emit('brokersChanged');
-                }
-                cb(err);
-            } else {
-                cb(null, result);
+                Array.prototype.unshift.call(arguments, 'error')
+                consumer.emit.apply(consumer, arguments);
             }
         });
-    });
-
-<<<<<<< HEAD
-=======
+}
+
 Client.prototype.sendProduceRequest = function (payloads, requireAcks, ackTimeoutMs, cb) {
     var encoder = protocol.encodeProduceRequest(requireAcks, ackTimeoutMs),
         decoder = protocol.decodeProduceResponse,
@@ -188,7 +141,6 @@
         self.send(payloads, encoder, decoder, cb);
     })
 
->>>>>>> 4ee05b56
     function buildRequest (payload, cb) {
         var attributes = payload.attributes;
         var codec = getCodec(attributes);
@@ -202,29 +154,25 @@
             cb();
         });
     }
-<<<<<<< HEAD
-};
-=======
-}
->>>>>>> 4ee05b56
+}
 
 Client.prototype.sendOffsetCommitRequest = function (group, payloads, cb) {
     var encoder = protocol.encodeOffsetCommitRequest(group),
         decoder = protocol.decodeOffsetCommitResponse;
     this.send(payloads, encoder, decoder, cb);
-};
+}
 
 Client.prototype.sendOffsetFetchRequest = function (group, payloads, cb) {
     var encoder = protocol.encodeOffsetFetchRequest(group),
         decoder = protocol.decodeOffsetFetchResponse;
     this.send(payloads, encoder, decoder, cb);
-};
+}
 
 Client.prototype.sendOffsetRequest = function (payloads, cb) {
     var encoder = protocol.encodeOffsetRequest,
         decoder = protocol.decodeOffsetResponse;
     this.send(payloads, encoder, decoder, cb);
-};
+}
 
 /*
  *  Helper method
@@ -263,13 +211,8 @@
     }
 
     this.queueCallback(broker, correlationId, [protocol.decodeMetadataResponse, cb]);
-<<<<<<< HEAD
-    broker.write(request);
-};
-=======
     broker && broker.write(request);
 }
->>>>>>> 4ee05b56
 
 Client.prototype.createTopics = function (topics, isAsync, cb) {
     topics = typeof topics === 'string' ? [topics] : topics;
@@ -294,20 +237,12 @@
         function attemptCreateTopics (topics, cb) {
             var operation = retry.operation({ minTimeout: 200, maxTimeout: 2000 });
             operation.attempt(function(currentAttempt) {
-<<<<<<< HEAD
-                debug('create topics currentAttempt', currentAttempt);
-=======
                 debug('craete topics currentAttempt', currentAttempt);
->>>>>>> 4ee05b56
                 self.loadMetadataForTopics(topics, function (err, resp) {
                     if (resp) {
                         var topicMetadata = resp[1].metadata;
                         var created = Object.keys(topicMetadata).length === topics.length;
-<<<<<<< HEAD
-                        if (!created) err = new Error('Topic creation pending');
-=======
                         if (!created) err = new Error('Topic creation pendding');
->>>>>>> 4ee05b56
                     }
                     if (operation.retry(err)) {
                         return;
@@ -320,17 +255,10 @@
 
         if (!topicsNotExists.length) return cb(null, 'All created');
 
-<<<<<<< HEAD
-        debug('create topic by sending metadata request');
-        attemptCreateTopics(topicsNotExists, cb);
-    });
-};
-=======
         debug('craete topic by sending metadata request');
         attemptCreateTopics(topicsNotExists, cb);
     });
 }
->>>>>>> 4ee05b56
 
 /**
  * Checks to see if a given array of topics exists
@@ -356,11 +284,7 @@
             cb();
         });
     }
-<<<<<<< HEAD
-};
-=======
-}
->>>>>>> 4ee05b56
+}
 
 Client.prototype.addTopics = function (topics, cb) {
     var self = this;
@@ -372,15 +296,11 @@
             cb(null, topics);
         });
     });
-};
+}
 
 Client.prototype.nextId = function () {
     return this.correlationId++;
-};
-
-Client.prototype.nextSocketId = function () {
-    return this._socketId++;
-};
+}
 
 Client.prototype.nextSocketId = function () {
     return this._socketId++;
@@ -408,38 +328,10 @@
             delete brokers[deadKey];
         }.bind(this));
     }
-<<<<<<< HEAD
-};
-=======
-}
->>>>>>> 4ee05b56
+}
 
 Client.prototype.refreshMetadata = function (topicNames, retry, cb) {
     var self = this;
-<<<<<<< HEAD
-    if (!topicNames.length) return cb();
-    attemptRequestMetadata(topicNames, cb);
-
-    function attemptRequestMetadata (topics, cb) {
-        var operation = retry.operation({ minTimeout: 200, maxTimeout: 1000 });
-        operation.attempt(function(currentAttempt) {
-            debug('refresh metadata currentAttempt', currentAttempt);
-            self.loadMetadataForTopics(topics, function (err, resp) {
-                err = err || resp[1].error;
-                if (operation.retry(err)) {
-                    return;
-                }
-                if (err) {
-                    debug('refresh metadata error', err.message)
-                    return cb(err);
-                }
-                self.updateMetadatas(resp);
-                cb();
-            });
-        });
-    }
-};
-=======
     topicNames = topicNames;
     if (!topicNames.length) return cb();
     self.loadMetadataForTopics(topicNames, function (err, resp) {
@@ -463,7 +355,6 @@
         }
     });
 }
->>>>>>> 4ee05b56
 
 Client.prototype.send = function (payloads, encoder, decoder, cb) {
     var self = this, _payloads = payloads;
@@ -495,7 +386,7 @@
             self.sendToBroker(payloads[1].concat(payloads[0]), encoder, decoder, cb);
         });
     }
-};
+}
 
 Client.prototype.sendToBroker = function (payloads, encoder, decoder, cb) {
     var longpolling = encoder.name === 'encodeFetchRequest';
@@ -515,21 +406,10 @@
             if (broker.waitting) continue;
             broker.waitting = true;
         }
-<<<<<<< HEAD
-
-        if (decoder.requireAcks == 0) {
-            broker.write(request);
-            cb(null, { result: 'no ack' });
-        } else {
-            this.queueCallback(broker, correlationId, [decoder, cb]);
-            broker.write(request);
-        }
-=======
         this.queueCallback(broker, correlationId, [decoder, cb]);
         broker && broker.write(request);
->>>>>>> 4ee05b56
-    }
-};
+    }
+}
 
 Client.prototype.checkMetadatas = function (payloads) {
     if (_.isEmpty(this.topicMetadata)) return [ [],payloads ];
@@ -540,7 +420,7 @@
         else out[1].push(p)
     }.bind(this));
     return out;
-};
+}
 
 Client.prototype.hasMetadata = function (topic, partition) {
     var brokerMetadata = this.brokerMetadata,
@@ -548,7 +428,7 @@
     var leader = this.leaderByPartition(topic, partition);
 
     return (leader !== undefined) && brokerMetadata[leader];
-};
+}
 
 Client.prototype.updateMetadatas = function (metadatas) {
     // _.extend(this.brokerMetadata, metadatas[0]);
@@ -558,14 +438,14 @@
             return parseInt(val, 10);
         });
     }
-};
+}
 
 Client.prototype.removeTopicMetadata = function (topics, cb) {
     topics.forEach(function (t) {
         if (this.topicMetadata[t]) delete this.topicMetadata[t];
     }.bind(this));
     cb(null, topics.length);
-};
+}
 
 Client.prototype.payloadsByLeader = function (payloads) {
     return payloads.reduce(function (out, p) {
@@ -574,12 +454,12 @@
         out[leader].push(p);
         return out;
     }.bind(this), {});
-};
+}
 
 Client.prototype.leaderByPartition = function (topic, partition) {
     var topicMetadata = this.topicMetadata;
     return topicMetadata[topic] && topicMetadata[topic][partition] && topicMetadata[topic][partition]['leader'];
-};
+}
 
 Client.prototype.brokerForLeader = function (leader, longpolling) {
     var brokers = longpolling ? this.longpollingBrokers : this.brokers;
@@ -599,7 +479,7 @@
         addr = metadata.host + ':' + metadata.port;
     brokers[addr] = brokers[addr] || this.createBroker(metadata.host, metadata.port, longpolling);
     return brokers[addr];
-};
+}
 
 Client.prototype.createBroker = function connect(host, port, longpolling) {
     var self = this;
@@ -647,7 +527,7 @@
         }, 1000);
     }
     return socket;
-};
+}
 
 Client.prototype.handleReceivedData = function (socket) {
     var vars = Binary.parse(socket.buffer).word32bu('size').word32bu('correlationId').vars,
@@ -658,31 +538,20 @@
         var handlers = this.unqueueCallback(socket, correlationId);
 
         if (!handlers) return;
-<<<<<<< HEAD
-        var decoder = handlers[0];
-        var cb = handlers[1];
-        var result = decoder(resp);
-        (result instanceof Error)
-            ? cb.call(this, result)
-            : cb.call(this, null, result);
-=======
         var decoder = handlers[0],
             cb = handlers[1];
         cb.call(this, null, decoder(resp));
->>>>>>> 4ee05b56
         socket.buffer = socket.buffer.slice(size);
         if (socket.longpolling) socket.waitting = false;
     } else { return }
 
     if (socket.buffer.length)
         setImmediate(function () { this.handleReceivedData(socket);}.bind(this));
-};
+}
 
 Client.prototype.queueCallback = function (broker, id, data) {
     var brokerId = broker.socketId;
     var queue;
-<<<<<<< HEAD
-=======
 
     if (this.cbqueue.hasOwnProperty(brokerId)) {
         queue = this.cbqueue[brokerId];
@@ -739,60 +608,43 @@
 };
 
 module.exports = Client;
->>>>>>> 4ee05b56
-
-    if (this.cbqueue.hasOwnProperty(brokerId)) {
-        queue = this.cbqueue[brokerId];
-    }
-    else {
-        queue = {};
-        this.cbqueue[brokerId] = queue;
-    }
-
-    queue[id] = data;
-};
-
-Client.prototype.unqueueCallback = function (broker, id) {
-    var brokerId = broker.socketId;
-
-    if (!this.cbqueue.hasOwnProperty(brokerId)) {
-        return null;
-    }
-
-    var queue = this.cbqueue[brokerId];
-    if (!queue.hasOwnProperty(id)) {
-        return null;
-    }
-
-    var result = queue[id];
-
-    // cleanup socket queue
-    delete queue[id];
-    if (!Object.keys(queue).length) {
-        delete this.cbqueue[brokerId];
-    }
-
-    return result;
-};
-
-Client.prototype.clearCallbackQueue = function (broker, error) {
-    var brokerId = broker.socketId;
-    var longpolling = broker.longpolling;
-
-    if (!this.cbqueue.hasOwnProperty(brokerId)) {
-        return;
-    }
-
-    var queue = this.cbqueue[brokerId];
-
-    if (!longpolling) {
-        Object.keys(queue).forEach(function (key) {
-            var handlers = queue[key];
-            var cb = handlers[1];
-            cb(error);
-        });
-    }
-    delete this.cbqueue[brokerId];
-};
-
-module.exports = Client;+
+/**
+ * Callback format for Client#topicExists
+ *
+ * @callback Client~topicExistsCallback
+ *
+ * @param {Number} topicCount Number of topics that don't exist
+ * @param {Array} topicList List of topic names that don't exist
+ */
+
+/**
+ * Callback format for Client#loadMetadataForTopics
+ *
+ * @example <caption>An example of the `metadata` argument in the callback</caption>
+ * [
+ *      //List of zookeeper nodes and their information
+ *      { '1': { nodeId: 1, host: 'localhost', port: 6667 } },
+ *      {
+ *          metadata: {
+ *              //List of topics metadata that was requested
+ *              test: {
+ *                  //List of each partition in the topic and their information
+ *                  '0': {
+ *                      topic: 'test',
+ *                      partition: 0,
+ *                      leader: 1,
+ *                      replicas: [ 1 ],
+ *                      isr: [ 1 ]
+ *                  }
+ *              }
+ *          }
+ *      }
+ *  ]
+ *
+ * @callback Client~loadMetadataForTopicsCallback
+ *
+ * @param {String} error A string error if one occurred, null if no error
+ * @param {Object} metadata An object containing metadata about zookeeper and the topics requested. Refer to the example
+ *      for more information
+ */