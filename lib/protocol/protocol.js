--- conflicted
+++ resolved
@@ -112,11 +112,7 @@
             .tap(function (vars) {
                 this.buffer('messageSet', vars.messageSetSize)
                 if (vars.errorCode !== 0)
-<<<<<<< HEAD
-                    return cb({ topic: vars.topic, partition: vars.partition, message:  ERROR_CODE[vars.errorCode] });
-=======
                     cb({ topic: vars.topic, partition: vars.partition, message:  ERROR_CODE[vars.errorCode] });
->>>>>>> 4ee05b56
                 var messageSet = decodeMessageSet(vars.topic, vars.partition, vars.messageSet, cb, maxTickMessages);
                 if (messageSet.length) {
                     var offset = messageSet[messageSet.length-1];
@@ -153,11 +149,6 @@
                 if (vars.value !== -1) {
                     cur += vars.value;
                     this.buffer('value', vars.value);
-<<<<<<< HEAD
-                } else {
-                    vars.value = null;
-=======
->>>>>>> 4ee05b56
                 }
 
                 if (!vars.partial && vars.offset !== null) {
@@ -375,21 +366,9 @@
         .Int8(message.magic)
         .Int8(message.attributes)
         .Int32BE(message.key.length)
-        .string(message.key);
-    var value = message.value;
-
-    if (value !== null) {
-        if (Buffer.isBuffer(value)) {
-            m.Int32BE(value.length);
-        } else {
-            if (typeof value !== 'string') value = value.toString();
-            m.Int32BE(Buffer.byteLength(value));
-        }
-        m.string(value);
-    } else {
-        m.Int32BE(-1);
-    }
-    m = m.make();
+        .string(message.key)
+        .Int32BE(Buffer.isBuffer(message.value) ? message.value.length : Buffer.byteLength(message.value))
+        .string(message.value).make();
     var crc = crc32.signed(m);
     return new Buffermaker()
         .Int32BE(crc)
@@ -399,7 +378,6 @@
 
 function decodeProduceResponse(resp) {
     var topics = {};
-    var error;
     Binary.parse(resp)
         .word32bs('size')
         .word32bs('correlationId')
@@ -413,14 +391,10 @@
             .word16bs('errorCode')
             .word64bs('offset')
             .tap(function (vars) {
-                if (vars.errorCode) {
-                    error = new Error(ERROR_CODE[vars.errorCode]);
-                } else {
-                    topics[vars.topic][vars.partition] = vars.offset;
-                }
-            });
-    }
-    return error || topics;
+                topics[vars.topic][vars.partition] = vars.offset;
+            });
+    }
+    return topics;
 }
 
 function encodeOffsetFetchRequest(group) {
