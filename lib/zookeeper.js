--- conflicted
+++ resolved
@@ -1,652 +1,418 @@
-'use strict';
-
-var zookeeper = require('node-zookeeper-client'),
-    util = require('util'),
-    async = require("async"),
-    EventEmiter = require('events').EventEmitter,
-    debug = require('debug')('kafka-node:zookeeper');
-
-/**
- * Provides kafka specific helpers for talking with zookeeper
- *
- * @param {String} [connectionString='localhost:2181/kafka0.8'] A list of host:port for each zookeeper node and
- *      optionally a chroot path
- *
- * @constructor
- */
-var Zookeeper = function (connectionString, options) {
-    this.client = zookeeper.createClient(connectionString, options);
-
-    var that = this;
-    this.client.on('connected', function () {
-        that.listBrokers();
-    });
-    this.client.connect();
-};
-
-util.inherits(Zookeeper, EventEmiter);
-
-Zookeeper.prototype.registerConsumer = function (groupId, consumerId, payloads, cb) {
-    var path = '/consumers/' + groupId;
-    var that = this;
-
-    async.series([
-            function (callback) {
-                that.client.create(
-                    path,
-                    function (error, path) {
-                        // simply carry on
-                        callback();
-                    });
-            },
-            function (callback) {
-                that.client.create(
-                        path + '/ids',
-                    function (error, path) {
-                        // simply carry on
-                        callback();
-                    });
-            },
-            function (callback) {
-                that.client.create(
-                        path + '/ids/' + consumerId,
-                    null,
-                    null,
-                    zookeeper.CreateMode.EPHEMERAL,
-                    function (error, path) {
-                        if (error) {
-                            callback(error);
-                        }
-                        else {
-                            callback();
-                        }
-                    });
-            },
-            function (callback) {
-                var metadata = '{"version":1,"subscription":'
-                metadata += '{'
-                var sep = '';
-                payloads.map(function (p) {
-                    metadata += sep + '"' + p.topic + '": 1'
-                    sep = ', ';
-                });
-                metadata += '}'
-                var milliseconds = (new Date).getTime();
-                metadata += ',"pattern":"white_list","timestamp":"' + milliseconds + '"}';
-                that.client.setData(path + '/ids/' + consumerId, new Buffer(metadata), function (error, stat) {
-                    if (error) {
-                        callback(error);
-                    }
-                    else {
-                        debug('Node: %s was created.', path + '/ids/' + consumerId);
-                        cb();
-                    }
-                });
-            }],
-        function (err) {
-            if (err) cb(err);
-            else cb();
-        });
-<<<<<<< HEAD
-};
-
-Zookeeper.prototype.getConsumersPerTopic = function (groupId, cb) {
-    var consumersPath = '/consumers/' + groupId + '/ids';
-    var brokerTopicsPath = '/brokers/topics';
-    var consumers = [];
-    var path = '/consumers/' + groupId;
-    var that = this;
-    var consumerPerTopicMap = new ZookeeperConsumerMappings();
-
-    async.series([
-            function (callback) {
-                that.client.getChildren(consumersPath, function (error, children, stats) {
-                    if (error) {
-                        callback(error);
-                        return;
-                    }
-                    else {
-                        debug('Children are: %j.', children);
-                        consumers = children;
-                        async.each(children, function (consumer, cbb) {
-                            var path = consumersPath + '/' + consumer;
-                            that.client.getData(
-                                path,
-                                function (error, data) {
-                                    if (error) {
-                                        cbb(error);
-                                    }
-                                    else {
-                                        try {
-                                            var obj = JSON.parse(data.toString());
-                                            // For each topic
-                                            for (var topic in obj.subscription) {
-                                                if (consumerPerTopicMap.topicConsumerMap[topic] == undefined) {
-                                                    consumerPerTopicMap.topicConsumerMap[topic] = [];
-                                                }
-                                                consumerPerTopicMap.topicConsumerMap[topic].push(consumer);
-
-                                                if (consumerPerTopicMap.consumerTopicMap[consumer] == undefined) {
-                                                    consumerPerTopicMap.consumerTopicMap[consumer] = [];
-                                                }
-                                                consumerPerTopicMap.consumerTopicMap[consumer].push(topic);
-                                            }
-
-                                            cbb();
-                                        } catch (e) {
-                                            debug(e);
-                                            callback(new Error("Unable to assemble data"));
-                                        }
-                                    }
-                                }
-                            );
-                        }, function (err) {
-                            if (err)
-                                callback(err);
-                            else
-                                callback();
-                        });
-                    }
-                });
-            },
-            function (callback) {
-                Object.keys(consumerPerTopicMap.topicConsumerMap).forEach(function (key) {
-                    consumerPerTopicMap.topicConsumerMap[key] = consumerPerTopicMap.topicConsumerMap[key].sort();
-                });
-                callback();
-            },
-            function (callback) {
-                async.each(Object.keys(consumerPerTopicMap.topicConsumerMap), function (topic, cbb) {
-                    var path = brokerTopicsPath + '/' + topic;
-                    that.client.getData(
-                        path,
-                        function (error, data) {
-                            if (error) {
-                                cbb(error);
-                            }
-                            else {
-                                var obj = JSON.parse(data.toString());
-                                // Get the topic partitions
-                                var partitions = Object.keys(obj.partitions).map(function (partition) {
-                                    return partition;
-                                });
-                                consumerPerTopicMap.topicPartitionMap[topic] = partitions.sort(compareNumbers);
-                                cbb();
-                            }
-                        }
-                    );
-                }, function (err) {
-                    if (err)
-                        callback(err);
-                    else
-                        callback();
-                });
-            }],
-        function (err) {
-            if (err) {
-                debug(err);
-                cb(err);
-            }
-            else cb(null, consumerPerTopicMap);
-        });
-};
-
-=======
-};
-
-Zookeeper.prototype.getConsumersPerTopic = function (groupId, cb) {
-    var consumersPath = '/consumers/' + groupId + '/ids';
-    var brokerTopicsPath = '/brokers/topics';
-    var consumers = [];
-    var path = '/consumers/' + groupId;
-    var that = this;
-    var consumerPerTopicMap = new ZookeeperConsumerMappings();
-
-    async.series([
-            function (callback) {
-                that.client.getChildren(consumersPath, function (error, children, stats) {
-                    if (error) {
-                        callback(error);
-                        return;
-                    }
-                    else {
-                        debug('Children are: %j.', children);
-                        consumers = children;
-                        async.each(children, function (consumer, cbb) {
-                            var path = consumersPath + '/' + consumer;
-                            that.client.getData(
-                                path,
-                                function (error, data) {
-                                    if (error) {
-                                        cbb(error);
-                                    }
-                                    else {
-                                        try {
-                                            var obj = JSON.parse(data.toString());
-                                            // For each topic
-                                            for (var topic in obj.subscription) {
-                                                if (consumerPerTopicMap.topicConsumerMap[topic] == undefined) {
-                                                    consumerPerTopicMap.topicConsumerMap[topic] = [];
-                                                }
-                                                consumerPerTopicMap.topicConsumerMap[topic].push(consumer);
-
-                                                if (consumerPerTopicMap.consumerTopicMap[consumer] == undefined) {
-                                                    consumerPerTopicMap.consumerTopicMap[consumer] = [];
-                                                }
-                                                consumerPerTopicMap.consumerTopicMap[consumer].push(topic);
-                                            }
-
-                                            cbb();
-                                        } catch (e) {
-                                            debug(e);
-                                            callback(new Error("Unable to assemble data"));
-                                        }
-                                    }
-                                }
-                            );
-                        }, function (err) {
-                            if (err)
-                                callback(err);
-                            else
-                                callback();
-                        });
-                    }
-                });
-            },
-            function (callback) {
-                Object.keys(consumerPerTopicMap.topicConsumerMap).forEach(function (key) {
-                    consumerPerTopicMap.topicConsumerMap[key] = consumerPerTopicMap.topicConsumerMap[key].sort();
-                });
-                callback();
-            },
-            function (callback) {
-                async.each(Object.keys(consumerPerTopicMap.topicConsumerMap), function (topic, cbb) {
-                    var path = brokerTopicsPath + '/' + topic;
-                    that.client.getData(
-                        path,
-                        function (error, data) {
-                            if (error) {
-                                cbb(error);
-                            }
-                            else {
-                                var obj = JSON.parse(data.toString());
-                                // Get the topic partitions
-                                var partitions = Object.keys(obj.partitions).map(function (partition) {
-                                    return partition;
-                                });
-                                consumerPerTopicMap.topicPartitionMap[topic] = partitions.sort(compareNumbers);
-                                cbb();
-                            }
-                        }
-                    );
-                }, function (err) {
-                    if (err)
-                        callback(err);
-                    else
-                        callback();
-                });
-            }],
-        function (err) {
-            if (err) {
-                debug(err);
-                cb(err);
-            }
-            else cb(null, consumerPerTopicMap);
-        });
-}
-
->>>>>>> 4ee05b56
-function compareNumbers(a, b) {
-    return a - b;
-}
-
-Zookeeper.prototype.listBrokers = function (cb) {
-    var that = this;
-    var path = '/brokers/ids';
-    this.client.getChildren(
-        path,
-        function () {
-            // Schedule listBrokers after several seconds. Brokers need time to discover new topology.
-            setTimeout(that.listBrokers.bind(that), 3000);
-        },
-        function (error, children) {
-            if (error) {
-                debug('Failed to list children of node: %s due to: %s.', path, error);
-                that.emit('error', error);
-                return;
-            }
-
-            if (children.length) {
-                var brokers = {};
-                async.each(children, getBrokerDetail, function (err) {
-                    if (err) {
-                        that.emit('error', error);
-                        return;
-                    }
-                    if (!that.inited) {
-                        that.emit('init', brokers);
-                        that.inited = true;
-                    } else {
-                        that.emit('brokersChanged', brokers)
-                    }
-                    cb && cb(brokers); //For test
-                });
-            } else {
-                if (that.inited)
-                    return that.emit('brokersChanged', {})
-                that.inited = true;
-                that.emit('init', {});
-            }
-
-            function getBrokerDetail (id, cb) {
-                var path = '/brokers/ids/' + id;
-                that.client.getData(path,function (err, data) {
-                    if (err) return cb(err);
-                    brokers[id] = JSON.parse(data.toString());
-                    cb();
-                });
-            }
-        }
-    );
-};
-
-
-Zookeeper.prototype.listConsumers = function (groupId) {
-    var that = this;
-    var path = '/consumers/' + groupId + '/ids';
-    this.client.getChildren(
-        path,
-        function () {
-            that.listConsumers(groupId);
-        },
-        function (error, children) {
-            if (error)
-                debug(error);
-            else
-                that.emit('consumersChanged');
-        }
-    );
-};
-
-Zookeeper.prototype.topicExists = function (topic, cb, watch) {
-    var path = '/brokers/topics/' + topic,
-        self = this;
-    this.client.exists(
-        path,
-        function (event) {
-            debug('Got event: %s.', event);
-            if (watch)
-                self.topicExists(topic, cb);
-        },
-        function (error, stat) {
-            if (error) return cb(error);
-            cb(null, !!stat, topic);
-        }
-    );
-};
-
-Zookeeper.prototype.deletePartitionOwnership = function (groupId, topic, partition, cb) {
-    var path = '/consumers/' + groupId + '/owners/' + topic + '/' + partition,
-        self = this;
-    this.client.remove(
-        path,
-        function (error) {
-            if (error)
-                cb(error);
-            else {
-                debug("Removed partition ownership %s", path);
-                cb();
-            }
-        }
-    );
-};
-
-Zookeeper.prototype.addPartitionOwnership = function (consumerId, groupId, topic, partition, cb) {
-    var path = '/consumers/' + groupId + '/owners/' + topic + '/' + partition,
-        self = this;
-
-    async.series([
-            function (callback) {
-                self.client.create(
-                        '/consumers/' + groupId,
-                    function (error, path) {
-                        // simply carry on
-                        callback();
-                    });
-            },
-            function (callback) {
-                self.client.create(
-                        '/consumers/' + groupId + '/owners',
-                    function (error, path) {
-                        // simply carry on
-                        callback();
-                    });
-            },
-            function (callback) {
-                self.client.create(
-                        '/consumers/' + groupId + '/owners/' + topic,
-                    function (error, path) {
-                        // simply carry on
-                        callback();
-                    });
-            },
-            function (callback) {
-                self.client.create(
-                    path,
-                    new Buffer(consumerId),
-                    null,
-                    zookeeper.CreateMode.EPHEMERAL,
-                    function (error, path) {
-                        if (error)
-                            callback(error);
-                        else callback();
-                    });
-            },
-            function (callback) {
-                self.client.exists(path, null, function (error, stat) {
-                    if (error) {
-                        callback(error);
-                    }
-                    else if (stat) {
-                        debug('Gained ownership of %s by %s.', path, consumerId);
-                        callback();
-                    }
-                    else {
-                        callback("Path wasn't created");
-                    }
-                });
-            }],
-        function (err) {
-            if (err) cb(err);
-            else cb();
-        });
-};
-
-
-Zookeeper.prototype.checkPartitionOwnership = function (consumerId, groupId, topic, partition, cb) {
-    var path = '/consumers/' + groupId + '/owners/' + topic + '/' + partition,
-        self = this;
-
-    async.series([
-            function (callback) {
-                self.client.exists(path, null, function (error, stat) {
-                    if (error) {
-                        callback(error);
-                    }
-                    else if (stat) {
-                        callback();
-                    }
-                    else {
-                        callback("Path wasn't created");
-                    }
-                });
-            },
-            function (callback) {
-                self.client.getData(
-                    path,
-                    function (error, data) {
-                        if (error) {
-                            callback(error);
-                        }
-                        else {
-                            if (consumerId !== data.toString())
-                                callback("Consumer not registered " + consumerId);
-                            else
-                                callback();
-                        }
-                    }
-                );
-            }],
-        function (err) {
-            if (err) cb(err);
-            else cb();
-        });
-};
-
-var ZookeeperConsumerMappings = function () {
-    this.consumerTopicMap = {};
-    this.topicConsumerMap = {};
-    this.topicPartitionMap = {};
-};
-
-
-<<<<<<< HEAD
-=======
-Zookeeper.prototype.deletePartitionOwnership = function (groupId, topic, partition, cb) {
-    var path = '/consumers/' + groupId + '/owners/' + topic + '/' + partition,
-        self = this;
-    this.client.remove(
-        path,
-        function (error) {
-            if (error)
-                cb(error);
-            else {
-                debug("Removed partition ownership %s", path);
-                cb();
-            }
-        }
-    );
-}
-
-Zookeeper.prototype.addPartitionOwnership = function (consumerId, groupId, topic, partition, cb) {
-    var path = '/consumers/' + groupId + '/owners/' + topic + '/' + partition,
-        self = this;
-
-    async.series([
-            function (callback) {
-                self.client.create(
-                        '/consumers/' + groupId,
-                    function (error, path) {
-                        // simply carry on
-                        callback();
-                    });
-            },
-            function (callback) {
-                self.client.create(
-                        '/consumers/' + groupId + '/owners',
-                    function (error, path) {
-                        // simply carry on
-                        callback();
-                    });
-            },
-            function (callback) {
-                self.client.create(
-                        '/consumers/' + groupId + '/owners/' + topic,
-                    function (error, path) {
-                        // simply carry on
-                        callback();
-                    });
-            },
-            function (callback) {
-                self.client.create(
-                    path,
-                    null,
-                    null,
-                    zookeeper.CreateMode.EPHEMERAL,
-                    function (error, path) {
-                        if (error)
-                            callback(error);
-                        else callback();
-                    });
-            },
-            function (callback) {
-                self.client.setData(path, new Buffer(consumerId), function (error, stat) {
-                    if (error) {
-                        callback(error);
-                    }
-                    else {
-                        callback();
-                    }
-                });
-            },
-            function (callback) {
-                self.client.exists(path, null, function (error, stat) {
-                    if (error) {
-                        callback(error);
-                    }
-                    else if (stat) {
-                        debug('Gained ownership of %s by %s.', path, consumerId);
-                        callback();
-                    }
-                    else {
-                        callback("Path wasn't created");
-                    }
-                });
-            }],
-        function (err) {
-            if (err) cb(err);
-            else cb();
-        });
-}
-
-
-Zookeeper.prototype.checkPartitionOwnership = function (consumerId, groupId, topic, partition, cb) {
-    var path = '/consumers/' + groupId + '/owners/' + topic + '/' + partition,
-        self = this;
-
-    async.series([
-            function (callback) {
-                self.client.exists(path, null, function (error, stat) {
-                    if (error) {
-                        callback(error);
-                    }
-                    else if (stat) {
-                        callback();
-                    }
-                    else {
-                        callback("Path wasn't created");
-                    }
-                });
-            },
-            function (callback) {
-                self.client.getData(
-                    path,
-                    function (error, data) {
-                        if (error) {
-                            callback(error);
-                        }
-                        else {
-                            if (consumerId !== data.toString())
-                                callback("Consumer not registered " + consumerId);
-                            else
-                                callback();
-                        }
-                    }
-                );
-            }],
-        function (err) {
-            if (err) cb(err);
-            else cb();
-        });
-}
-
-var ZookeeperConsumerMappings = function () {
-    this.consumerTopicMap = {};
-    this.topicConsumerMap = {};
-    this.topicPartitionMap = {};
-};
-
-
->>>>>>> 4ee05b56
-exports.Zookeeper = Zookeeper;
-exports.ZookeeperConsumerMappings = ZookeeperConsumerMappings;
+'use strict';
+
+var zookeeper = require('node-zookeeper-client'),
+    util = require('util'),
+    async = require("async"),
+    EventEmiter = require('events').EventEmitter,
+    debug = require('debug')('kafka-node:zookeeper');
+
+/**
+ * Provides kafka specific helpers for talking with zookeeper
+ *
+ * @param {String} [connectionString='localhost:2181/kafka0.8'] A list of host:port for each zookeeper node and
+ *      optionally a chroot path
+ *
+ * @constructor
+ */
+var Zookeeper = function (connectionString, options) {
+    this.client = zookeeper.createClient(connectionString, options);
+
+    var that = this;
+    this.client.on('connected', function () {
+        that.listBrokers();
+    });
+    this.client.connect();
+};
+
+util.inherits(Zookeeper, EventEmiter);
+
+Zookeeper.prototype.registerConsumer = function (groupId, consumerId, payloads, cb) {
+    var path = '/consumers/' + groupId;
+    var that = this;
+
+    async.series([
+            function (callback) {
+                that.client.create(
+                    path,
+                    function (error, path) {
+                        // simply carry on
+                        callback();
+                    });
+            },
+            function (callback) {
+                that.client.create(
+                        path + '/ids',
+                    function (error, path) {
+                        // simply carry on
+                        callback();
+                    });
+            },
+            function (callback) {
+                that.client.create(
+                        path + '/ids/' + consumerId,
+                    null,
+                    null,
+                    zookeeper.CreateMode.EPHEMERAL,
+                    function (error, path) {
+                        if (error) {
+                            callback(error);
+                        }
+                        else {
+                            callback();
+                        }
+                    });
+            },
+            function (callback) {
+                var metadata = '{"version":1,"subscription":'
+                metadata += '{'
+                var sep = '';
+                payloads.map(function (p) {
+                    metadata += sep + '"' + p.topic + '": 1'
+                    sep = ', ';
+                });
+                metadata += '}'
+                var milliseconds = (new Date).getTime();
+                metadata += ',"pattern":"white_list","timestamp":"' + milliseconds + '"}';
+                that.client.setData(path + '/ids/' + consumerId, new Buffer(metadata), function (error, stat) {
+                    if (error) {
+                        callback(error);
+                    }
+                    else {
+                        debug('Node: %s was created.', path + '/ids/' + consumerId);
+                        cb();
+                    }
+                });
+            }],
+        function (err) {
+            if (err) cb(err);
+            else cb();
+        });
+};
+
+Zookeeper.prototype.getConsumersPerTopic = function (groupId, cb) {
+    var consumersPath = '/consumers/' + groupId + '/ids';
+    var brokerTopicsPath = '/brokers/topics';
+    var consumers = [];
+    var path = '/consumers/' + groupId;
+    var that = this;
+    var consumerPerTopicMap = new ZookeeperConsumerMappings();
+
+    async.series([
+            function (callback) {
+                that.client.getChildren(consumersPath, function (error, children, stats) {
+                    if (error) {
+                        callback(error);
+                        return;
+                    }
+                    else {
+                        debug('Children are: %j.', children);
+                        consumers = children;
+                        async.each(children, function (consumer, cbb) {
+                            var path = consumersPath + '/' + consumer;
+                            that.client.getData(
+                                path,
+                                function (error, data) {
+                                    if (error) {
+                                        cbb(error);
+                                    }
+                                    else {
+                                        try {
+                                            var obj = JSON.parse(data.toString());
+                                            // For each topic
+                                            for (var topic in obj.subscription) {
+                                                if (consumerPerTopicMap.topicConsumerMap[topic] == undefined) {
+                                                    consumerPerTopicMap.topicConsumerMap[topic] = [];
+                                                }
+                                                consumerPerTopicMap.topicConsumerMap[topic].push(consumer);
+
+                                                if (consumerPerTopicMap.consumerTopicMap[consumer] == undefined) {
+                                                    consumerPerTopicMap.consumerTopicMap[consumer] = [];
+                                                }
+                                                consumerPerTopicMap.consumerTopicMap[consumer].push(topic);
+                                            }
+
+                                            cbb();
+                                        } catch (e) {
+                                            debug(e);
+                                            callback(new Error("Unable to assemble data"));
+                                        }
+                                    }
+                                }
+                            );
+                        }, function (err) {
+                            if (err)
+                                callback(err);
+                            else
+                                callback();
+                        });
+                    }
+                });
+            },
+            function (callback) {
+                Object.keys(consumerPerTopicMap.topicConsumerMap).forEach(function (key) {
+                    consumerPerTopicMap.topicConsumerMap[key] = consumerPerTopicMap.topicConsumerMap[key].sort();
+                });
+                callback();
+            },
+            function (callback) {
+                async.each(Object.keys(consumerPerTopicMap.topicConsumerMap), function (topic, cbb) {
+                    var path = brokerTopicsPath + '/' + topic;
+                    that.client.getData(
+                        path,
+                        function (error, data) {
+                            if (error) {
+                                cbb(error);
+                            }
+                            else {
+                                var obj = JSON.parse(data.toString());
+                                // Get the topic partitions
+                                var partitions = Object.keys(obj.partitions).map(function (partition) {
+                                    return partition;
+                                });
+                                consumerPerTopicMap.topicPartitionMap[topic] = partitions.sort(compareNumbers);
+                                cbb();
+                            }
+                        }
+                    );
+                }, function (err) {
+                    if (err)
+                        callback(err);
+                    else
+                        callback();
+                });
+            }],
+        function (err) {
+            if (err) {
+                debug(err);
+                cb(err);
+            }
+            else cb(null, consumerPerTopicMap);
+        });
+}
+
+function compareNumbers(a, b) {
+    return a - b;
+}
+
+Zookeeper.prototype.listBrokers = function (cb) {
+    var that = this;
+    var path = '/brokers/ids';
+    this.client.getChildren(
+        path,
+        function () {
+            // Schedule listBrokers after several seconds. Brokers need time to discover new topology.
+            setTimeout(that.listBrokers.bind(that), 3000);
+        },
+        function (error, children) {
+            if (error) {
+                debug('Failed to list children of node: %s due to: %s.', path, error);
+                that.emit('error', error);
+                return;
+            }
+
+            if (children.length) {
+                var brokers = {};
+                async.each(children, getBrokerDetail, function (err) {
+                    if (err) {
+                        that.emit('error', error);
+                        return;
+                    }
+                    if (!that.inited) {
+                        that.emit('init', brokers);
+                        that.inited = true;
+                    } else {
+                        that.emit('brokersChanged', brokers)
+                    }
+                    cb && cb(brokers); //For test
+                });
+            } else {
+                if (that.inited)
+                    return that.emit('brokersChanged', {})
+                that.inited = true;
+                that.emit('init', {});
+            }
+
+            function getBrokerDetail (id, cb) {
+                var path = '/brokers/ids/' + id;
+                that.client.getData(path,function (err, data) {
+                    if (err) return cb(err);
+                    brokers[id] = JSON.parse(data.toString());
+                    cb();
+                });
+            }
+        }
+    );
+};
+
+
+Zookeeper.prototype.listConsumers = function (groupId) {
+    var that = this;
+    var path = '/consumers/' + groupId + '/ids';
+    this.client.getChildren(
+        path,
+        function () {
+            that.listConsumers(groupId);
+        },
+        function (error, children) {
+            if (error)
+                debug(error);
+            else
+                that.emit('consumersChanged');
+        }
+    );
+};
+
+Zookeeper.prototype.topicExists = function (topic, cb, watch) {
+    var path = '/brokers/topics/' + topic,
+        self = this;
+    this.client.exists(
+        path,
+        function (event) {
+            debug('Got event: %s.', event);
+            if (watch)
+                self.topicExists(topic, cb);
+        },
+        function (error, stat) {
+            if (error) return cb(error);
+            cb(null, !!stat, topic);
+        }
+    );
+}
+
+Zookeeper.prototype.deletePartitionOwnership = function (groupId, topic, partition, cb) {
+    var path = '/consumers/' + groupId + '/owners/' + topic + '/' + partition,
+        self = this;
+    this.client.remove(
+        path,
+        function (error) {
+            if (error)
+                cb(error);
+            else {
+                debug("Removed partition ownership %s", path);
+                cb();
+            }
+        }
+    );
+}
+
+Zookeeper.prototype.addPartitionOwnership = function (consumerId, groupId, topic, partition, cb) {
+    var path = '/consumers/' + groupId + '/owners/' + topic + '/' + partition,
+        self = this;
+
+    async.series([
+            function (callback) {
+                self.client.create(
+                        '/consumers/' + groupId,
+                    function (error, path) {
+                        // simply carry on
+                        callback();
+                    });
+            },
+            function (callback) {
+                self.client.create(
+                        '/consumers/' + groupId + '/owners',
+                    function (error, path) {
+                        // simply carry on
+                        callback();
+                    });
+            },
+            function (callback) {
+                self.client.create(
+                        '/consumers/' + groupId + '/owners/' + topic,
+                    function (error, path) {
+                        // simply carry on
+                        callback();
+                    });
+            },
+            function (callback) {
+                self.client.create(
+                    path,
+                    null,
+                    null,
+                    zookeeper.CreateMode.EPHEMERAL,
+                    function (error, path) {
+                        if (error)
+                            callback(error);
+                        else callback();
+                    });
+            },
+            function (callback) {
+                self.client.setData(path, new Buffer(consumerId), function (error, stat) {
+                    if (error) {
+                        callback(error);
+                    }
+                    else {
+                        callback();
+                    }
+                });
+            },
+            function (callback) {
+                self.client.exists(path, null, function (error, stat) {
+                    if (error) {
+                        callback(error);
+                    }
+                    else if (stat) {
+                        debug('Gained ownership of %s by %s.', path, consumerId);
+                        callback();
+                    }
+                    else {
+                        callback("Path wasn't created");
+                    }
+                });
+            }],
+        function (err) {
+            if (err) cb(err);
+            else cb();
+        });
+}
+
+
+Zookeeper.prototype.checkPartitionOwnership = function (consumerId, groupId, topic, partition, cb) {
+    var path = '/consumers/' + groupId + '/owners/' + topic + '/' + partition,
+        self = this;
+
+    async.series([
+            function (callback) {
+                self.client.exists(path, null, function (error, stat) {
+                    if (error) {
+                        callback(error);
+                    }
+                    else if (stat) {
+                        callback();
+                    }
+                    else {
+                        callback("Path wasn't created");
+                    }
+                });
+            },
+            function (callback) {
+                self.client.getData(
+                    path,
+                    function (error, data) {
+                        if (error) {
+                            callback(error);
+                        }
+                        else {
+                            if (consumerId !== data.toString())
+                                callback("Consumer not registered " + consumerId);
+                            else
+                                callback();
+                        }
+                    }
+                );
+            }],
+        function (err) {
+            if (err) cb(err);
+            else cb();
+        });
+}
+
+var ZookeeperConsumerMappings = function () {
+    this.consumerTopicMap = {};
+    this.topicConsumerMap = {};
+    this.topicPartitionMap = {};
+};
+
+
+exports.Zookeeper = Zookeeper;
+exports.ZookeeperConsumerMappings = ZookeeperConsumerMappings;