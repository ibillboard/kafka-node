--- conflicted
+++ resolved
@@ -1,16 +1,9 @@
 'use strict';
 
-var kafka = require('..'),
-    Producer = kafka.Producer,
-    Client = kafka.Client,
-    KeyedMessage = kafka.KeyedMessage;
+var Producer = require('../lib/producer'),
+    Client = require('../lib/client');
 
-var client, producer, noAckProducer;
-
-var TOPIC_POSTFIX = '_test_' + Date.now();
-var EXISTS_TOPIC_3 = '_exists_3' + TOPIC_POSTFIX;
-
-var host = process.env['KAFKA_TEST_HOST'] || '';
+var client, producer;
 
 var TOPIC_POSTFIX = '_test_' + Date.now();
 var EXISTS_TOPIC_3 = '_exists_3' + TOPIC_POSTFIX;
@@ -31,7 +24,6 @@
             setTimeout(done, 500);
         });
     });
-    noAckProducer = new Producer(client, { requireAcks: 0 });
 });
 
 describe('Producer', function () {
@@ -56,36 +48,6 @@
         it('should send buffer message successfully', function (done) {
             var message = new Buffer('hello kafka');
             producer.send([{ topic: EXISTS_TOPIC_3, messages: message }], function (err, message) {
-<<<<<<< HEAD
-                message.should.be.ok;
-                message[EXISTS_TOPIC_3]['0'].should.be.above(0);
-                done(err);
-            });
-        });
-
-        it('should send null message successfully', function (done) {
-            var message = null;
-            producer.send([{ topic: EXISTS_TOPIC_3, messages: message }], function (err, message) {
-                message.should.be.ok;
-                message[EXISTS_TOPIC_3]['0'].should.be.above(0);
-                done(err);
-            });
-        });
-
-        it('should convert none buffer message to string', function (done) {
-            var message = -1;
-            producer.send([{ topic: EXISTS_TOPIC_3, messages: message }], function (err, message) {
-                message.should.be.ok;
-                message[EXISTS_TOPIC_3]['0'].should.be.above(0);
-                done(err);
-            });
-        })
-
-        it('should send Message struct successfully', function(done) {
-            var message = new KeyedMessage('test-key', 'test-message');
-            producer.send([{ topic: EXISTS_TOPIC_3, messages: message }], function (err, message) {
-=======
->>>>>>> 4ee05b56
                 message.should.be.ok;
                 message[EXISTS_TOPIC_3]['0'].should.be.above(0);
                 done(err);
@@ -125,19 +87,6 @@
                 done();
             });
         });
-<<<<<<< HEAD
-
-        it('should send message without ack', function (done) {
-            noAckProducer.send([{
-                topic: EXISTS_TOPIC_3, messages: 'hello kafka'
-            }], function (err, message) {
-                if (err) return done(err);
-                message.result.should.equal('no ack');
-                done();
-            });
-        })
-=======
->>>>>>> 4ee05b56
     });
 
     describe('#createTopics', function () {
